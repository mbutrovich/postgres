--- conflicted
+++ resolved
@@ -19,14 +19,7 @@
 # Path to the Postgres root.
 POSTGRES_PATH = Path(__file__).parent.parent.parent
 # Path to the Postgres files to parse.
-<<<<<<< HEAD
-POSTGRES_FILES = (
-    f'{POSTGRES_PATH}/src/backend/executor/execMain.c',
-    f'{POSTGRES_PATH}/src/backend/postmaster/autovacuum.c',
-)
-=======
-POSTGRES_FILES = (f"{POSTGRES_PATH}/src/backend/executor/execMain.c",)
->>>>>>> f455f48a
+POSTGRES_FILES = (f"{POSTGRES_PATH}/src/backend/executor/execMain.c", f"{POSTGRES_PATH}/src/backend/postmaster/autovacuum.c")
 # The arguments that Clang uses to parse header files.
 CLANG_ARGS = [
     "-std=c17",
