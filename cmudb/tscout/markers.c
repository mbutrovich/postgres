--- conflicted
+++ resolved
@@ -66,16 +66,10 @@
   // TODO(Matt): Consider snapshotting end metrics before doing any other work in this Marker. I don't think work before
   // this is enough to greatly alter measurements, but if it gets any more complicated...
 
-<<<<<<< HEAD
   // Collect an end time before probes are complete
   metrics->end_time = bpf_ktime_get_ns();
   // Compute elapsed time, converting from nanoseconds to microseconds
-  metrics->elapsed_us = (metrics->end_time - metrics->start_time)  >> 10;
-=======
-  // Collect an end time before probes are complete, converting from nanoseconds to microseconds.
-  metrics->end_time = (bpf_ktime_get_ns() >> 10);
-  metrics->elapsed_us = (metrics->end_time - metrics->start_time);
->>>>>>> 6615fe47
+  metrics->elapsed_us = (metrics->end_time - metrics->start_time) >> 10;
 
   // Probe for CPU counters
   if (!cpu_end(metrics)) {
