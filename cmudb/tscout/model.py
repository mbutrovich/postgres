"""
model.py

Convert C types to BPF types.
Define the Operating Units (OUs) and metrics to be collected.
"""

import logging
import struct
import sys
from dataclasses import dataclass
from enum import Enum, unique
from typing import List, Mapping, Tuple

import clang.cindex

import clang_parser

logger = logging.getLogger('tscout')


@unique
class BPFType(str, Enum):
    """BPF only has signed and unsigned integers."""
    i8 = "s8"
    i16 = "s16"
    i32 = "s32"
    i64 = "s64"
    u8 = "u8"
    u16 = "u16"
    u32 = "u32"
    u64 = "u64"
    pointer = "void *"


@dataclass
class BPFVariable:
    name: str
    c_type: clang.cindex.TypeKind
    alignment: int = None  # Non-None for the first field of a struct, using alignment value of the struct.

    def alignment_string(self):
        return ' __attribute__ ((aligned ({})))'.format(self.alignment) if self.alignment is not None else ''

    def should_output(self):
        """
        Return whether this variable should be included in Processor output.

        Returns
        -------
        True if the variable should be output. False otherwise.
        Some variables should not be output, e.g., pointers,
        as the values do not make sense from a ML perspective.
        """
        suppressed = [
            clang.cindex.TypeKind.POINTER,
            clang.cindex.TypeKind.FUNCTIONPROTO,
            clang.cindex.TypeKind.INCOMPLETEARRAY,
            clang.cindex.TypeKind.CONSTANTARRAY,
        ]
        return self.c_type not in suppressed

    def serialize(self, output_event):
        """
        Serialize this variable given the output event containing its value.

        Parameters
        ----------
        output_event
            The perf output event that contains the output value for this var.

        Returns
        -------
        val : str
            The serialized value of this variable.
        """
        if self.c_type == clang.cindex.TypeKind.FLOAT:
            return str(struct.unpack('f', getattr(output_event, self.name).to_bytes(4, byteorder=sys.byteorder))[0])
        elif self.c_type == clang.cindex.TypeKind.DOUBLE:
            return str(struct.unpack('d', getattr(output_event, self.name).to_bytes(8, byteorder=sys.byteorder))[0])
        else:
            return str(getattr(output_event, self.name))


# Map from Clang type kinds to BPF types.
CLANG_TO_BPF = {
    clang.cindex.TypeKind.BOOL: BPFType.u8,
    clang.cindex.TypeKind.CHAR_U: BPFType.u8,
    clang.cindex.TypeKind.UCHAR: BPFType.u8,
    clang.cindex.TypeKind.USHORT: BPFType.u16,
    clang.cindex.TypeKind.UINT: BPFType.u32,
    clang.cindex.TypeKind.ULONG: BPFType.u64,
    clang.cindex.TypeKind.ULONGLONG: BPFType.u64,
    clang.cindex.TypeKind.CHAR_S: BPFType.i8,
    clang.cindex.TypeKind.SCHAR: BPFType.i8,
    clang.cindex.TypeKind.SHORT: BPFType.i16,
    clang.cindex.TypeKind.INT: BPFType.i32,
    clang.cindex.TypeKind.LONG: BPFType.i64,
    clang.cindex.TypeKind.LONGLONG: BPFType.i64,
    clang.cindex.TypeKind.FLOAT: BPFType.u32,
    clang.cindex.TypeKind.DOUBLE: BPFType.u64,
    clang.cindex.TypeKind.ENUM: BPFType.i32,
    clang.cindex.TypeKind.POINTER: BPFType.pointer,
    clang.cindex.TypeKind.FUNCTIONPROTO: BPFType.pointer,
    clang.cindex.TypeKind.INCOMPLETEARRAY: BPFType.pointer,
    clang.cindex.TypeKind.CONSTANTARRAY: BPFType.pointer,
}


@dataclass
class Feature:
    """
    A feature in the model.

    name : str
        The name of the feature.
    readarg_p : bool
        True if bpf_usdt_readarg_p should be used.
        False if bpf_usdt_readarg should be used.
    bpf_tuple : Tuple[BPFVariable]
        A tuple of all the BPF-typed variables that comprise this feature. First entry should have an alignment.
    """
    name: str
    readarg_p: bool = None
    bpf_tuple: Tuple[BPFVariable] = None


QUERY_ID = (BPFVariable("query_id", clang.cindex.TypeKind.ULONG),)

"""
An OU is specified via (operator, postgres_function, feature_types).

operator : str
    The name of the PostgreSQL operator.
postgres_function : str
    The name of the PostgreSQL function generating the features marker.
feature_types : List[Feature]
    A list of the features being emitted by PostgreSQL.
    If you modify this list, you must change the markers in PostgreSQL source.
"""
OU_DEFS = [
    ("ExecAgg",
     [
         Feature("QueryId", readarg_p=False, bpf_tuple=QUERY_ID),
         Feature("Agg")
     ]),
    ("ExecAppend",
     [
         Feature("QueryId", readarg_p=False, bpf_tuple=QUERY_ID),
         Feature("Append")
     ]),
    ("ExecCteScan",
     [
         Feature("QueryId", readarg_p=False, bpf_tuple=QUERY_ID),
         Feature("CteScan")
     ]),
    ("ExecCustomScan",
     [
         Feature("QueryId", readarg_p=False, bpf_tuple=QUERY_ID),
         Feature("CustomScan")
     ]),
    ("ExecForeignScan",
     [
         Feature("QueryId", readarg_p=False, bpf_tuple=QUERY_ID),
         Feature("ForeignScan")
     ]),
    ("ExecFunctionScan",
     [
         Feature("QueryId", readarg_p=False, bpf_tuple=QUERY_ID),
         Feature("FunctionScan")
     ]),
    ("ExecGather",
     [
         Feature("QueryId", readarg_p=False, bpf_tuple=QUERY_ID),
         Feature("Gather")
     ]),
    ("ExecGatherMerge",
     [
         Feature("QueryId", readarg_p=False, bpf_tuple=QUERY_ID),
         Feature("GatherMerge")
     ]),
    ("ExecGroup",
     [
         Feature("QueryId", readarg_p=False, bpf_tuple=QUERY_ID),
         Feature("Group")
     ]),
    ("ExecHashJoinImpl",
     [
         Feature("QueryId", readarg_p=False, bpf_tuple=QUERY_ID),
         Feature("HashJoin")
     ]),
    ("ExecIncrementalSort",
     [
         Feature("QueryId", readarg_p=False, bpf_tuple=QUERY_ID),
         Feature("IncrementalSort")
     ]),
    ("ExecIndexOnlyScan",
     [
         Feature("QueryId", readarg_p=False, bpf_tuple=QUERY_ID),
         Feature("IndexOnlyScan")
     ]),
    ("ExecIndexScan",
     [
         Feature("QueryId", readarg_p=False, bpf_tuple=QUERY_ID),
         Feature("IndexScan")
     ]),
    ("ExecLimit",
     [
         Feature("QueryId", readarg_p=False, bpf_tuple=QUERY_ID),
         Feature("Limit")
     ]),
    ("ExecLockRows",
     [
         Feature("QueryId", readarg_p=False, bpf_tuple=QUERY_ID),
         Feature("LockRows")
     ]),
    ("ExecMaterial",
     [
         Feature("QueryId", readarg_p=False, bpf_tuple=QUERY_ID),
         Feature("Material")
     ]),
    ("ExecMergeAppend",
     [
         Feature("QueryId", readarg_p=False, bpf_tuple=QUERY_ID),
         Feature("MergeAppend")
     ]),
    ("ExecMergeJoin",
     [
         Feature("QueryId", readarg_p=False, bpf_tuple=QUERY_ID),
         Feature("MergeJoin")
     ]),
    ("ExecModifyTable",
     [
         Feature("QueryId", readarg_p=False, bpf_tuple=QUERY_ID),
         Feature("ModifyTable")
     ]),
    ("ExecNamedTuplestoreScan",
     [
         Feature("QueryId", readarg_p=False, bpf_tuple=QUERY_ID),
         Feature("NamedTuplestoreScan")
     ]),
    ("ExecNestLoop",
     [
         Feature("QueryId", readarg_p=False, bpf_tuple=QUERY_ID),
         Feature("NestLoop")
     ]),
    ("ExecProjectSet",
     [
         Feature("QueryId", readarg_p=False, bpf_tuple=QUERY_ID),
         Feature("ProjectSet")
     ]),
    ("ExecRecursiveUnion",
     [
         Feature("QueryId", readarg_p=False, bpf_tuple=QUERY_ID),
         Feature("RecursiveUnion")
     ]),
    ("ExecResult",
     [
         Feature("QueryId", readarg_p=False, bpf_tuple=QUERY_ID),
         Feature("Result")
     ]),
    ("ExecSampleScan",
     [
         Feature("QueryId", readarg_p=False, bpf_tuple=QUERY_ID),
         Feature("SampleScan")
     ]),
    ("ExecSeqScan",
     [
         Feature("QueryId", readarg_p=False, bpf_tuple=QUERY_ID),
         Feature("Scan")
     ]),
    ("ExecSetOp",
     [
         Feature("QueryId", readarg_p=False, bpf_tuple=QUERY_ID),
         Feature("SetOp")
     ]),
    ("ExecSort",
     [
         Feature("QueryId", readarg_p=False, bpf_tuple=QUERY_ID),
         Feature("Sort")
     ]),
    ("ExecSubPlan",
     [
         Feature("QueryId", readarg_p=False, bpf_tuple=QUERY_ID),
         Feature("Plan")
     ]),
    ("ExecSubqueryScan",
     [
         Feature("QueryId", readarg_p=False, bpf_tuple=QUERY_ID),
         Feature("SubqueryScan")
     ]),
    ("ExecTableFuncScan",
     [
         Feature("QueryId", readarg_p=False, bpf_tuple=QUERY_ID),
         Feature("TableFuncScan")
     ]),
    ("ExecTidScan",
     [
         Feature("QueryId", readarg_p=False, bpf_tuple=QUERY_ID),
         Feature("TidScan")
     ]),
    ("ExecUnique",
     [
         Feature("QueryId", readarg_p=False, bpf_tuple=QUERY_ID),
         Feature("Unique")
     ]),
    ("ExecValuesScan",
     [
         Feature("QueryId", readarg_p=False, bpf_tuple=QUERY_ID),
         Feature("ValuesScan")
     ]),
    ("ExecWindowAgg",
     [
         Feature("QueryId", readarg_p=False, bpf_tuple=QUERY_ID),
         Feature("WindowAgg")
     ]),
    ("ExecWorkTableScan",
     [
         Feature("QueryId", readarg_p=False, bpf_tuple=QUERY_ID),
         Feature("WorkTableScan")
     ]),
    ("do_autovacuum",
     [
         Feature("PgStat_StatTabEntry"),
         Feature("effective_multixact_freeze_max_age", readarg_p=False, bpf_tuple=(
             BPFVariable(BPFType.u32, "effective_multixact_freeze_max_age", clang.cindex.TypeKind.UINT),)),
         Feature("relnatts", readarg_p=False,
                 bpf_tuple=(BPFVariable(BPFType.i16, "relnatts", clang.cindex.TypeKind.SHORT),)),
         Feature("dovacuum", readarg_p=False,
                 bpf_tuple=(BPFVariable(BPFType.u8, "dovacuum", clang.cindex.TypeKind.BOOL),)),
         Feature("doanalyze", readarg_p=False,
                 bpf_tuple=(BPFVariable(BPFType.u8, "doanalyze", clang.cindex.TypeKind.BOOL),)),
         Feature("wraparound", readarg_p=False,
                 bpf_tuple=(BPFVariable(BPFType.u8, "wraparound", clang.cindex.TypeKind.BOOL),)),
     ]),
]

# The metrics to be defined for every OU.
OU_METRICS = (
    BPFVariable(name="start_time",
                c_type=clang.cindex.TypeKind.ULONG,
                alignment=8),
    BPFVariable(name="end_time",
                c_type=clang.cindex.TypeKind.ULONG),
    BPFVariable(name="cpu_cycles",
                c_type=clang.cindex.TypeKind.ULONG),
<<<<<<< HEAD
    BPFVariable(bpf_type=BPFType.u64,
                name="cpu_cycles",
=======
    BPFVariable(name="instructions",
>>>>>>> 67c58c73
                c_type=clang.cindex.TypeKind.ULONG),
    BPFVariable(name="cache_references",
                c_type=clang.cindex.TypeKind.ULONG),
    BPFVariable(name="cache_misses",
                c_type=clang.cindex.TypeKind.ULONG),
    BPFVariable(name="ref_cpu_cycles",
                c_type=clang.cindex.TypeKind.ULONG),
    BPFVariable(name="network_bytes_read",
                c_type=clang.cindex.TypeKind.ULONG),
    BPFVariable(name="network_bytes_written",
                c_type=clang.cindex.TypeKind.ULONG),
    BPFVariable(name="disk_bytes_read",
                c_type=clang.cindex.TypeKind.ULONG),
    BPFVariable(name="disk_bytes_written",
                c_type=clang.cindex.TypeKind.ULONG),
    BPFVariable(name="memory_bytes",
                c_type=clang.cindex.TypeKind.ULONG),
    BPFVariable(name="elapsed_us",
                c_type=clang.cindex.TypeKind.ULONG),
<<<<<<< HEAD
    BPFVariable(bpf_type=BPFType.u64,
                name="elapsed_us",
                c_type=clang.cindex.TypeKind.ULONG),
    BPFVariable(bpf_type=BPFType.u8,
                name="cpu_id",
=======
    BPFVariable(name="cpu_id",
>>>>>>> 67c58c73
                c_type=clang.cindex.TypeKind.UCHAR),
)


@dataclass
class OperatingUnit:
    """
    An operating unit is the NoisePage representation of a PostgreSQL operator.

    Parameters
    ----------
    function : str
        The name of the PostgreSQL function emitting the features.
    features_list : List[Feature]
        A list of features.
    """
    function: str
    features_list: List[Feature]

    def name(self) -> str:
        return self.function

    def begin_marker(self) -> str:
        return self.name() + '_begin'

    def end_marker(self) -> str:
        return self.name() + '_end'

    def features_marker(self) -> str:
        return self.name() + '_features'

    def flush_marker(self) -> str:
        return self.name() + '_flush'

    def features_struct(self) -> str:
        """
        Returns
        -------
        C struct definition of all the features in the OU.
        """

        struct_def = ''

        for feature in self.features_list:
            if feature.readarg_p:
                # This Feature is actually a struct struct that readarg_p will memcpy from user-space.
                assert (len(feature.bpf_tuple) >= 1), 'We should have some fields in this struct.'
                # Add all the struct's fields, sticking the original struct's alignment value on the first attribute.
                for column in feature.bpf_tuple:
                    struct_def = struct_def + (
                        '{} {}{};\n'.format(CLANG_TO_BPF[column.c_type], column.name, column.alignment_string()))
            else:
                # It's a single stack-allocated argument that we can read directly.
                assert (len(feature.bpf_tuple) == 1), 'How can something not using readarg_p have multiple fields?'
                struct_def = struct_def + (
                    '{} {};\n'.format(CLANG_TO_BPF[feature.bpf_tuple[0].c_type], feature.bpf_tuple[0].name))

        return struct_def

    def features_columns(self) -> str:
        """
        Returns
        -------
        Comma-separated string of all the features this OU outputs.
        This may not be all the features that comprise the OU.
        """
        return ','.join(
            column.name
            for feature in self.features_list
            for column in feature.bpf_tuple
            if column.should_output()
        )

    def serialize_features(self, output_event) -> str:
        """
        Serialize the feature values for this OU.

        Parameters
        ----------
        output_event
            The output event that contains feature values for all the
            features that this OU contains.

        Returns
        -------
        Comma-separated string of all the features this OU outputs.
        This may not be all the features that comprise the OU.
        """
        return ','.join(
            column.serialize(output_event)
            for feature in self.features_list
            for column in feature.bpf_tuple
            if column.should_output()
        )

    def helper_structs(self) -> Mapping[str, str]:
        decls = {}
        for feature in self.features_list:
            if feature.readarg_p:
                decl = [f'struct DECL_{feature.name}', '{']
                for column in feature.bpf_tuple:
                    decl.append(f'{CLANG_TO_BPF[column.c_type]} {column.name}{column.alignment_string()};')
                decl.append('};')
                decls[feature.name] = '\n'.join(decl)
        return decls


class Model:
    """


    TODO(WAN): Come up with a better name for this class.
    """

<<<<<<< HEAD
    # Map from Clang type kinds to BPF types.
    CLANG_TO_BPF = {
        clang.cindex.TypeKind.BOOL: BPFType.u8,
        clang.cindex.TypeKind.CHAR_U: BPFType.u8,
        clang.cindex.TypeKind.UCHAR: BPFType.u8,
        clang.cindex.TypeKind.USHORT: BPFType.u16,
        clang.cindex.TypeKind.UINT: BPFType.u32,
        clang.cindex.TypeKind.ULONG: BPFType.u64,
        clang.cindex.TypeKind.ULONGLONG: BPFType.u64,
        clang.cindex.TypeKind.CHAR_S: BPFType.i8,
        clang.cindex.TypeKind.SCHAR: BPFType.i8,
        clang.cindex.TypeKind.SHORT: BPFType.i16,
        clang.cindex.TypeKind.INT: BPFType.i32,
        clang.cindex.TypeKind.LONG: BPFType.i64,
        clang.cindex.TypeKind.LONGLONG: BPFType.i64,
        clang.cindex.TypeKind.FLOAT: BPFType.u32,
        clang.cindex.TypeKind.DOUBLE: BPFType.u64,
        clang.cindex.TypeKind.ENUM: BPFType.i32,
        clang.cindex.TypeKind.POINTER: BPFType.pointer,
        clang.cindex.TypeKind.FUNCTIONPROTO: BPFType.pointer,
        clang.cindex.TypeKind.INCOMPLETEARRAY: BPFType.pointer,
        clang.cindex.TypeKind.CONSTANTARRAY: BPFType.pointer,
    }

=======
>>>>>>> 67c58c73
    def __init__(self):
        nodes = clang_parser.ClangParser()
        operating_units = []
        for postgres_function, features in OU_DEFS:
            feature_list = []
            for feature in features:
                # If an explicit list of BPF fields were specified,
                # our work is done. Continue on.
                if feature.bpf_tuple is not None:
                    assert feature.readarg_p is not None
                    feature_list.append(feature)
                    continue
                # Otherwise, convert the list of fields to BPF types.
                bpf_fields: List[BPFVariable] = []
                for i, field in enumerate(nodes.field_map[feature.name]):
                    try:
                        bpf_fields.append(
                            BPFVariable(
                                name=field.name,
                                c_type=field.canonical_type_kind,
                                alignment=field.alignment if i == 0 else None
                            )
                        )
                    except KeyError as e:
                        logger.critical(
                            'No mapping from Clang to BPF for type {} for field {} in the struct {}.'.format(e,
                                                                                                             field.name,
                                                                                                             feature.name))
                        exit()
                new_feature = Feature(feature.name,
                                      bpf_tuple=bpf_fields,
                                      readarg_p=True)
                feature_list.append(new_feature)

            new_ou = OperatingUnit(postgres_function, feature_list)
            operating_units.append(new_ou)

        self.operating_units = operating_units
        self.metrics = OU_METRICS<|MERGE_RESOLUTION|>--- conflicted
+++ resolved
@@ -323,15 +323,15 @@
      [
          Feature("PgStat_StatTabEntry"),
          Feature("effective_multixact_freeze_max_age", readarg_p=False, bpf_tuple=(
-             BPFVariable(BPFType.u32, "effective_multixact_freeze_max_age", clang.cindex.TypeKind.UINT),)),
+             BPFVariable("effective_multixact_freeze_max_age", clang.cindex.TypeKind.UINT),)),
          Feature("relnatts", readarg_p=False,
-                 bpf_tuple=(BPFVariable(BPFType.i16, "relnatts", clang.cindex.TypeKind.SHORT),)),
+                 bpf_tuple=(BPFVariable("relnatts", clang.cindex.TypeKind.SHORT),)),
          Feature("dovacuum", readarg_p=False,
-                 bpf_tuple=(BPFVariable(BPFType.u8, "dovacuum", clang.cindex.TypeKind.BOOL),)),
+                 bpf_tuple=(BPFVariable("dovacuum", clang.cindex.TypeKind.BOOL),)),
          Feature("doanalyze", readarg_p=False,
-                 bpf_tuple=(BPFVariable(BPFType.u8, "doanalyze", clang.cindex.TypeKind.BOOL),)),
+                 bpf_tuple=(BPFVariable("doanalyze", clang.cindex.TypeKind.BOOL),)),
          Feature("wraparound", readarg_p=False,
-                 bpf_tuple=(BPFVariable(BPFType.u8, "wraparound", clang.cindex.TypeKind.BOOL),)),
+                 bpf_tuple=(BPFVariable("wraparound", clang.cindex.TypeKind.BOOL),)),
      ]),
 ]
 
@@ -344,12 +344,7 @@
                 c_type=clang.cindex.TypeKind.ULONG),
     BPFVariable(name="cpu_cycles",
                 c_type=clang.cindex.TypeKind.ULONG),
-<<<<<<< HEAD
-    BPFVariable(bpf_type=BPFType.u64,
-                name="cpu_cycles",
-=======
     BPFVariable(name="instructions",
->>>>>>> 67c58c73
                 c_type=clang.cindex.TypeKind.ULONG),
     BPFVariable(name="cache_references",
                 c_type=clang.cindex.TypeKind.ULONG),
@@ -369,15 +364,7 @@
                 c_type=clang.cindex.TypeKind.ULONG),
     BPFVariable(name="elapsed_us",
                 c_type=clang.cindex.TypeKind.ULONG),
-<<<<<<< HEAD
-    BPFVariable(bpf_type=BPFType.u64,
-                name="elapsed_us",
-                c_type=clang.cindex.TypeKind.ULONG),
-    BPFVariable(bpf_type=BPFType.u8,
-                name="cpu_id",
-=======
     BPFVariable(name="cpu_id",
->>>>>>> 67c58c73
                 c_type=clang.cindex.TypeKind.UCHAR),
 )
 
@@ -492,33 +479,6 @@
     TODO(WAN): Come up with a better name for this class.
     """
 
-<<<<<<< HEAD
-    # Map from Clang type kinds to BPF types.
-    CLANG_TO_BPF = {
-        clang.cindex.TypeKind.BOOL: BPFType.u8,
-        clang.cindex.TypeKind.CHAR_U: BPFType.u8,
-        clang.cindex.TypeKind.UCHAR: BPFType.u8,
-        clang.cindex.TypeKind.USHORT: BPFType.u16,
-        clang.cindex.TypeKind.UINT: BPFType.u32,
-        clang.cindex.TypeKind.ULONG: BPFType.u64,
-        clang.cindex.TypeKind.ULONGLONG: BPFType.u64,
-        clang.cindex.TypeKind.CHAR_S: BPFType.i8,
-        clang.cindex.TypeKind.SCHAR: BPFType.i8,
-        clang.cindex.TypeKind.SHORT: BPFType.i16,
-        clang.cindex.TypeKind.INT: BPFType.i32,
-        clang.cindex.TypeKind.LONG: BPFType.i64,
-        clang.cindex.TypeKind.LONGLONG: BPFType.i64,
-        clang.cindex.TypeKind.FLOAT: BPFType.u32,
-        clang.cindex.TypeKind.DOUBLE: BPFType.u64,
-        clang.cindex.TypeKind.ENUM: BPFType.i32,
-        clang.cindex.TypeKind.POINTER: BPFType.pointer,
-        clang.cindex.TypeKind.FUNCTIONPROTO: BPFType.pointer,
-        clang.cindex.TypeKind.INCOMPLETEARRAY: BPFType.pointer,
-        clang.cindex.TypeKind.CONSTANTARRAY: BPFType.pointer,
-    }
-
-=======
->>>>>>> 67c58c73
     def __init__(self):
         nodes = clang_parser.ClangParser()
         operating_units = []
