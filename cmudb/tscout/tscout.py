#!/usr/bin/python3
import argparse
import logging
import multiprocessing as mp
import sys
from dataclasses import dataclass

import model
import psutil
import setproctitle
from bcc import (  # pylint: disable=no-name-in-module
    BPF,
    USDT,
    PerfHWConfig,
    PerfType,
    utils,
)


@dataclass
class PostgresInstance:
    """Finds and then stashes the PIDs for a postgres instance designated by the constructor's pid argument."""

    def __init__(self, pid):
        def cmd_in_cmdline(cmd, proc):
            """

            Parameters
            ----------
            cmd: str
            proc: psutil.Process

            Returns
            -------
            True if the provided command was in the provided Process' command line args.
            """
            return any(cmd in x for x in proc.cmdline())

        self.postgres_pid = pid
        try:
            # Iterate through all the children for the given PID, and extract PIDs for expected background workers.
            for child in psutil.Process(self.postgres_pid).children():
                if not self.checkpointer_pid and cmd_in_cmdline("checkpointer", child):
                    self.checkpointer_pid = child.pid
                elif not self.bgwriter_pid and cmd_in_cmdline("background", child) and cmd_in_cmdline("writer", child):
                    self.bgwriter_pid = child.pid
                elif not self.walwriter_pid and cmd_in_cmdline("walwriter", child):
                    self.walwriter_pid = child.pid
                elif all(x is not None for x in [self.checkpointer_pid, self.bgwriter_pid, self.walwriter_pid]):
                    # We found all the children PIDs that we care about, so we're done.
                    return
        except psutil.NoSuchProcess:
            logger.error("Provided PID not found.")
            sys.exit(1)

        if any(x is None for x in [self.checkpointer_pid, self.bgwriter_pid, self.walwriter_pid]):
            # TODO(Matt): maybe get fancy with dataclasses.fields() so we don't have to keep adding to this if more
            #  fields are added to the dataclass?
            logger.error("Did not find expected background workers for provided PID.")
            sys.exit(1)

    postgres_pid: int = None
    checkpointer_pid: int = None
    bgwriter_pid: int = None
    walwriter_pid: int = None


logger = logging.getLogger("tscout")

# Set up the OUs and metrics to be collected.
modeler = model.Model()
operating_units = modeler.operating_units
metrics = modeler.metrics

# OUs may have common structs that cause duplicate struct definitions in
# the collector_c file that is generated, e.g., struct Plan.
# helper_struct_defs is used to avoid duplicate struct definitions by
# accumulating all the struct definitions exactly once, and defining those
# structs at one shot at the start of the generated collector_c file.
HELPER_STRUCT_DEFS = {}


def generate_readargs(feature_list):
    """
    Generate bpf_usdt_readargs_p() calls for the given feature list.

    This function assumes that the following are in scope:
    - struct pt_regs *ctx
    - struct SUBST_OU_output *output

    Parameters
    ----------
    feature_list : List[model.Feature]
        List of BPF features being emitted.

    Returns
    -------
    code : str
        bpf_usdt_readarg() and bpf_usdt_readarg_p() invocations.
    """
    code = []
    non_feature_usdt_args = 1  # Currently just ou_instance. If any other non-feature args are added, increment this.
    for idx, feature in enumerate(feature_list, 1):
        first_member = feature.bpf_tuple[0].name
        if feature.readarg_p:
            readarg_p = [
                "  bpf_usdt_readarg_p(",
                f"{idx + non_feature_usdt_args}, ",
                "ctx, ",
                f"&(features->{first_member}), ",
                f"sizeof(struct DECL_{feature.name})",
                ");\n",
            ]
            code.append("".join(readarg_p))
        else:
            readarg = [
                "  bpf_usdt_readarg(",
                f"{idx + non_feature_usdt_args}, ",
                "ctx, ",
                f"&(features->{first_member})",
                ");\n",
            ]
            code.append("".join(readarg))
    return "".join(code)


def generate_encoders(feature_list):
    code = []
    for feature in feature_list:
        for field in feature.bpf_tuple:
            if field.pg_type in model.ENCODERS:
                code.append(model.ENCODERS[field.pg_type].encode_one_field(field.name))
    return ''.join(code)


def generate_markers(operation, ou_index):
    # pylint: disable=global-statement
    global HELPER_STRUCT_DEFS
    # Load the C code for the Markers.
    with open("markers.c", "r", encoding="utf-8") as markers_file:
        markers_c = markers_file.read()

    # Replace OU-specific placeholders in C code.
<<<<<<< HEAD
    markers_c = markers_c.replace("SUBST_OU",
                                  f'{operation.function}')
    markers_c = markers_c.replace("SUBST_READARGS",
                                  generate_readargs(operation.features_list))
    markers_c = markers_c.replace("SUBST_ENCODERS",
                                  generate_encoders(operation.features_list))
    markers_c = markers_c.replace("SUBST_FEATURES",
                                  operation.features_struct())
    markers_c = markers_c.replace("SUBST_INDEX",
                                  str(ou_index))
    markers_c = markers_c.replace("SUBST_FIRST_FEATURE",
                                  operation.features_list[0].bpf_tuple[0].name)
=======
    markers_c = markers_c.replace("SUBST_OU", f"{operation.function}")
    markers_c = markers_c.replace("SUBST_READARGS", generate_readargs(operation.features_list))
    markers_c = markers_c.replace("SUBST_FEATURES", operation.features_struct())
    markers_c = markers_c.replace("SUBST_INDEX", str(ou_index))
    markers_c = markers_c.replace("SUBST_FIRST_FEATURE", operation.features_list[0].bpf_tuple[0].name)
>>>>>>> cb7e6209

    # Accumulate struct definitions.
    HELPER_STRUCT_DEFS = {**HELPER_STRUCT_DEFS, **operation.helper_structs()}

    return markers_c


def collector(collector_flags, ou_processor_queues, pid, socket_fd):
    setproctitle.setproctitle(f"{pid} TScout Collector")

    # Read the C code for the Collector.
    with open("collector.c", "r", encoding="utf-8") as collector_file:
        collector_c = collector_file.read()

    for encoder in model.ENCODERS.values():
        collector_c += model.struct_decl_for_fields(encoder.type_name, encoder.bpf_tuple)
        collector_c += encoder.encoder_fn()

    # Append the C code for the Probes.
    with open("probes.c", "r", encoding="utf-8") as probes_file:
        collector_c += probes_file.read()
    # Append the C code for the Markers.
    for ou_index, ou in enumerate(operating_units):
        collector_c += generate_markers(ou, ou_index)
    # Prepend the helper struct defs.
    collector_c = "\n".join(HELPER_STRUCT_DEFS.values()) + "\n" + collector_c

    # Replace remaining placeholders in C code.
    defs = [f"{model.CLANG_TO_BPF[metric.c_type]} {metric.name}{metric.alignment_string()}" for metric in metrics]
    metrics_struct = ";\n".join(defs) + ";"
    collector_c = collector_c.replace("SUBST_METRICS", metrics_struct)
    accumulate = [
        f"lhs->{metric.name} += rhs->{metric.name}"
        for metric in metrics
        if metric.name not in ("start_time", "end_time", "pid", "cpu_id")
    ]  # don't accumulate these metrics
    metrics_accumulate = ";\n".join(accumulate) + ";"
    collector_c = collector_c.replace("SUBST_ACCUMULATE", metrics_accumulate)
    collector_c = collector_c.replace("SUBST_FIRST_METRIC", metrics[0].name)

    num_cpus = len(utils.get_online_cpus())
    collector_c = collector_c.replace("MAX_CPUS", str(num_cpus))

    # Attach USDT probes to the target PID.
    collector_probes = USDT(pid=pid)
    for ou in operating_units:
        for probe in [ou.features_marker(), ou.begin_marker(), ou.end_marker(), ou.flush_marker()]:
            collector_probes.enable_probe(probe=probe, fn_name=probe)

    # Load the BPF program, eliding setting the socket fd
    # if this pid won't generate network metrics.
    cflags = ['-DKBUILD_MODNAME="collector"']
    if socket_fd:
        cflags.append(f"-DCLIENT_SOCKET_FD={socket_fd}")

    collector_bpf = BPF(text=collector_c, usdt_contexts=[collector_probes], cflags=cflags)

    # open perf hardware events for BPF program
    collector_bpf["cpu_cycles"].open_perf_event(PerfType.HARDWARE, PerfHWConfig.CPU_CYCLES)
    collector_bpf["instructions"].open_perf_event(PerfType.HARDWARE, PerfHWConfig.INSTRUCTIONS)
    collector_bpf["cache_references"].open_perf_event(PerfType.HARDWARE, PerfHWConfig.CACHE_REFERENCES)
    collector_bpf["cache_misses"].open_perf_event(PerfType.HARDWARE, PerfHWConfig.CACHE_MISSES)
    collector_bpf["ref_cpu_cycles"].open_perf_event(PerfType.HARDWARE, PerfHWConfig.REF_CPU_CYCLES)

    heavy_hitter_ou_index = -1
    heavy_hitter_counter = 0

    def heavy_hitter_update(ou_index):
        # heavy_hitter_update pylint: disable=unused-variable
        nonlocal heavy_hitter_counter
        nonlocal heavy_hitter_ou_index

        if heavy_hitter_counter == 0:
            heavy_hitter_ou_index = ou_index
            heavy_hitter_counter = 1
        else:
            if heavy_hitter_ou_index == ou_index:
                heavy_hitter_counter = heavy_hitter_counter + 1
            else:
                heavy_hitter_counter = heavy_hitter_counter - 1

    lost_collector_events = 0

    def lost_collector_event(num_lost):
        nonlocal lost_collector_events
        lost_collector_events = lost_collector_events + num_lost

    def collector_event_builder(output_buffer):
        def collector_event(cpu, data, size):
            # pylint: disable=unused-argument
            raw_data = collector_bpf[output_buffer].event(data)
            operating_unit = operating_units[raw_data.ou_index]
            event_features = operating_unit.serialize_features(
                raw_data
            )  # TODO(Matt): consider moving serialization to CSV string to Processor
            training_data = "".join(
                [event_features, ",", ",".join(metric.serialize(raw_data) for metric in metrics), "\n"]
            )
            ou_processor_queues[raw_data.ou_index].put(training_data)  # TODO(Matt): maybe put_nowait?
            # heavy_hitter_update(raw_data.ou_index)

        return collector_event

    # Open an output buffer for this OU.
    for i in range(len(operating_units)):
        output_buffer = f"collector_results_{i}"
        collector_bpf[output_buffer].open_perf_buffer(
            callback=collector_event_builder(output_buffer), lost_cb=lost_collector_event
        )

    logger.info("Collector attached to PID %s.", pid)

    # Poll on the Collector's output buffer until Collector is shut down.
    while collector_flags[pid]:
        try:
            # Use a timeout to periodically check the flag
            # since polling the output buffer blocks.
            collector_bpf.perf_buffer_poll(1000)
        except KeyboardInterrupt:
            logger.info("Collector for PID %s caught KeyboardInterrupt.", pid)
        except Exception as e:  # pylint: disable=broad-except
            logger.warning("Collector for PID %s caught %s.", pid, e)

    if lost_collector_events > 0:
        logger.warning("Collector for PID %s lost %s events.", pid, lost_collector_events)
    logger.info("Collector for PID %s shut down.", pid)


def lost_something(num_lost):
    # num_lost. pylint: disable=unused-argument
    pass


def processor(ou, buffered_strings, outdir):
    setproctitle.setproctitle(f"TScout Processor {ou.name()}")

    # Open output file, with the name based on the OU.
    file = open(f"{outdir}/{ou.name()}.csv", "w", encoding="utf-8")  # pylint: disable=consider-using-with

    # Write the OU's feature columns for CSV header,
    # with an additional separator before resource metrics columns.
    file.write(ou.features_columns() + ",")

    # Write the resource metrics columns for the CSV header.
    file.write(",".join(metric.name for metric in metrics) + "\n")

    logger.info("Processor started for %s.", ou.name())

    try:
        # Write serialized training data points from shared queue to file.
        while True:
            string = buffered_strings.get()
            file.write(string)

    except KeyboardInterrupt:
        logger.info("Processor for %s caught KeyboardInterrupt.", ou.name())
        while True:
            # TScout is shutting down.
            # Write any remaining training data points.
            string = buffered_strings.get()
            if string is None:
                # Collectors have all shut down, and poison pill
                # indicates there are no more training data points.
                logger.info("Processor for %s received poison pill.", ou.name())
                break
            file.write(string)
    except Exception as e:  # pylint: disable=broad-except
        logger.warning("Processor for %s caught %s", ou.name(), e)
    finally:
        file.close()
        logger.info("Processor for %s shut down.", ou.name())


def main():
    parser = argparse.ArgumentParser(description="TScout")
    parser.add_argument("pid", type=int, help="Postmaster PID that we're attaching to")
    parser.add_argument("--outdir", required=False, default=".", help="Training data output directory")
    args = parser.parse_args()
    pid = args.pid
    outdir = args.outdir

    postgres = PostgresInstance(pid)

    setproctitle.setproctitle(f"{postgres.postgres_pid} TScout Coordinator")

    # Read the C code for TScout.
    with open("tscout.c", "r", encoding="utf-8") as tscout_file:
        tscout_c = tscout_file.read()

    # Attach USDT probes to the target PID.
    tscout_probes = USDT(pid=postgres.postgres_pid)
    for probe in ["fork_backend", "fork_background", "reap_backend", "reap_background"]:
        tscout_probes.enable_probe(probe=probe, fn_name=probe)

    # Load TScout program to monitor the Postmaster.
    tscout_bpf = BPF(text=tscout_c, usdt_contexts=[tscout_probes], cflags=['-DKBUILD_MODNAME="tscout"'])

    keep_running = True

    with mp.Manager() as manager:
        # Create coordination data structures for Collectors and Processors
        collector_flags = manager.dict()
        collector_processes = {}

        ou_processor_queues = []
        ou_processors = []

        # Create a Processor for each OU
        for ou in operating_units:
            # TODO(Matt): maybe bound this queue size?
            #  may not work reliably with a poison pill for shutdown
            ou_processor_queue = mp.Queue()
            ou_processor_queues.append(ou_processor_queue)
            ou_processor = mp.Process(
                target=processor,
                args=(ou, ou_processor_queue, outdir),
            )
            ou_processor.start()
            ou_processors.append(ou_processor)

        def create_collector(child_pid, socket_fd=None):
            logger.info("Postmaster forked PID %s, creating its Collector.", child_pid)
            collector_flags[child_pid] = True
            collector_process = mp.Process(
                target=collector, args=(collector_flags, ou_processor_queues, child_pid, socket_fd)
            )
            collector_process.start()
            collector_processes[child_pid] = collector_process

        def destroy_collector(collector_process, child_pid):
            logger.info("Postmaster reaped PID %s, destroying its Collector.", child_pid)
            collector_flags[child_pid] = False
            collector_process.join()
            del collector_flags[child_pid]
            del collector_processes[child_pid]

        def postmaster_event(cpu, data, size):
            # cpu, size. pylint: disable=unused-argument
            output_event = tscout_bpf["postmaster_events"].event(data)
            event_type = output_event.type_
            child_pid = output_event.pid_
            if event_type in [0, 1]:
                fd = output_event.socket_fd_ if event_type == 0 else None
                create_collector(child_pid, fd)
            elif event_type in [2, 3]:
                collector_process = collector_processes.get(child_pid)
                if collector_process:
                    destroy_collector(collector_process, child_pid)
            else:
                logger.error("Unknown event type from Postmaster.")
                raise KeyboardInterrupt

        tscout_bpf["postmaster_events"].open_perf_buffer(callback=postmaster_event, lost_cb=lost_something)

        print(f"TScout attached to PID {postgres.postgres_pid}.")

        # Poll on TScout's output buffer until TScout is shut down.
        while keep_running:
            try:
                tscout_bpf.perf_buffer_poll()
            except KeyboardInterrupt:
                keep_running = False
            except Exception as e:  # pylint: disable=broad-except
                logger.warning("TScout caught %s.", e)

        print("TScout shutting down.")

        # Shut down the Collectors so that
        # no more data is generated for the Processors.
        for pid, process in collector_processes.items():
            collector_flags[pid] = False
            process.join()
            logger.info("Joined Collector for PID %s.", pid)
        print("TScout joined all Collectors.")

        # Shut down the Processor queues so that
        # everything gets flushed to the Processors.
        for ou_processor_queue in ou_processor_queues:
            ou_processor_queue.put(None)
            ou_processor_queue.close()
            ou_processor_queue.join_thread()
        print("TScout joined all Processor queues.")

        # Shut down the Processors once the Processors are done
        # writing any remaining data to disk.
        for ou_processor in ou_processors:
            ou_processor.join()
        print("TScout joined all Processors.")
        print(f"TScout for PID {postgres.postgres_pid} shut down.")
        # We're done.
        sys.exit()


if __name__ == "__main__":
    main()<|MERGE_RESOLUTION|>--- conflicted
+++ resolved
@@ -141,26 +141,12 @@
         markers_c = markers_file.read()
 
     # Replace OU-specific placeholders in C code.
-<<<<<<< HEAD
-    markers_c = markers_c.replace("SUBST_OU",
-                                  f'{operation.function}')
-    markers_c = markers_c.replace("SUBST_READARGS",
-                                  generate_readargs(operation.features_list))
-    markers_c = markers_c.replace("SUBST_ENCODERS",
-                                  generate_encoders(operation.features_list))
-    markers_c = markers_c.replace("SUBST_FEATURES",
-                                  operation.features_struct())
-    markers_c = markers_c.replace("SUBST_INDEX",
-                                  str(ou_index))
-    markers_c = markers_c.replace("SUBST_FIRST_FEATURE",
-                                  operation.features_list[0].bpf_tuple[0].name)
-=======
     markers_c = markers_c.replace("SUBST_OU", f"{operation.function}")
     markers_c = markers_c.replace("SUBST_READARGS", generate_readargs(operation.features_list))
+    markers_c = markers_c.replace("SUBST_ENCODERS", generate_encoders(operation.features_list))
     markers_c = markers_c.replace("SUBST_FEATURES", operation.features_struct())
     markers_c = markers_c.replace("SUBST_INDEX", str(ou_index))
     markers_c = markers_c.replace("SUBST_FIRST_FEATURE", operation.features_list[0].bpf_tuple[0].name)
->>>>>>> cb7e6209
 
     # Accumulate struct definitions.
     HELPER_STRUCT_DEFS = {**HELPER_STRUCT_DEFS, **operation.helper_structs()}
